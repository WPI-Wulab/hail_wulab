package org.broadinstitute.hail.variant.vsm

import org.apache.spark.rdd.RDD
import org.broadinstitute.hail.{SparkSuite, TempDir}
import org.broadinstitute.hail.Utils._
import org.broadinstitute.hail.annotations._
import org.broadinstitute.hail.check.Prop._
import org.broadinstitute.hail.driver._
import org.broadinstitute.hail.expr._

import scala.language.postfixOps
import org.broadinstitute.hail.methods.LoadVCF
import org.broadinstitute.hail.variant._
import org.testng.annotations.Test

import scala.collection.mutable
import scala.language.postfixOps
import scala.util.Random

class VSMSuite extends SparkSuite {

  @Test def testSame() {
    val vds1 = LoadVCF(sc, "src/test/resources/sample.vcf.gz")
    val vds2 = LoadVCF(sc, "src/test/resources/sample.vcf.gz")
    assert(vds1.same(vds2))

    val mdata1 = VariantMetadata(Array("S1", "S2", "S3"))
    val mdata2 = VariantMetadata(Array("S1", "S2"))
    val mdata3 = new VariantMetadata(
      Array("S1", "S2"),
      Annotation.emptyIndexedSeq(2),
      Annotation.empty,
      TStruct(
        "inner" -> TStruct(
          "thing1" -> TString),
        "thing2" -> TString),
<<<<<<< HEAD
      TEmpty, TEmpty)
=======
      TStruct.empty,
      TStruct.empty)
>>>>>>> 948fc620
    val mdata4 = new VariantMetadata(
      Array("S1", "S2"),
      Annotation.emptyIndexedSeq(2),
      Annotation.empty,
      TStruct(
        "inner" -> TStruct(
          "thing1" -> TString),
        "thing2" -> TString,
        "dummy" -> TString),
<<<<<<< HEAD
      TEmpty, TEmpty)
=======
      TStruct.empty,
      TStruct.empty)
>>>>>>> 948fc620

    assert(mdata1 != mdata2)
    assert(mdata1 != mdata3)
    assert(mdata2 != mdata3)
    assert(mdata1 != mdata4)
    assert(mdata2 != mdata4)
    assert(mdata3 != mdata4)

    val v1 = Variant("1", 1, "A", "T")
    val v2 = Variant("1", 2, "T", "G")
    val v3 = Variant("1", 2, "T", "A")

    val r1 = Annotation(Annotation("yes"), "yes")
    val r2 = Annotation(Annotation("yes"), "no")
    val r3 = Annotation(Annotation("no"), "yes")


    val va1 = r1
    val va2 = r2
    val va3 = r3

    val rdd1: RDD[(Variant, Annotation, Iterable[Genotype])] = sc.parallelize(Seq((v1, va1,
      Iterable(Genotype(),
        Genotype(0),
        Genotype(2))),
      (v2, va2,
        Iterable(Genotype(0),
          Genotype(0),
          Genotype(1)))))

    // differ in variant
    val rdd2: RDD[(Variant, Annotation, Iterable[Genotype])] = sc.parallelize(Seq((v1, va1,
      Iterable(Genotype(),
        Genotype(0),
        Genotype(2))),
      (v3, va2,
        Iterable(Genotype(0),
          Genotype(0),
          Genotype(1)))))

    // differ in genotype
    val rdd3: RDD[(Variant, Annotation, Iterable[Genotype])] = sc.parallelize(Seq((v1, va1,
      Iterable(Genotype(),
        Genotype(1),
        Genotype(2))),
      (v2, va2,
        Iterable(Genotype(0),
          Genotype(0),
          Genotype(1)))))

    // for mdata2
    val rdd4: RDD[(Variant, Annotation, Iterable[Genotype])] = sc.parallelize(Seq((v1, va1,
      Iterable(Genotype(),
        Genotype(0))),
      (v2, va2, Iterable(
        Genotype(0),
        Genotype(0)))))

    // differ in number of variants
    val rdd5: RDD[(Variant, Annotation, Iterable[Genotype])] = sc.parallelize(Seq((v1, va1,
      Iterable(Genotype(),
        Genotype(0)))))

    // differ in annotations
    val rdd6: RDD[(Variant, Annotation, Iterable[Genotype])] = sc.parallelize(Seq((v1, va1,
      Iterable(Genotype(),
        Genotype(0),
        Genotype(2))),
      (v2, va3,
        Iterable(Genotype(0),
          Genotype(0),
          Genotype(1)))))

    val vdss = Array(new VariantDataset(mdata1, rdd1),
      new VariantDataset(mdata1, rdd2),
      new VariantDataset(mdata1, rdd3),
      new VariantDataset(mdata2, rdd1),
      new VariantDataset(mdata2, rdd2),
      new VariantDataset(mdata2, rdd3),
      new VariantDataset(mdata2, rdd4),
      new VariantDataset(mdata2, rdd5),
      new VariantDataset(mdata3, rdd1),
      new VariantDataset(mdata3, rdd2),
      new VariantDataset(mdata4, rdd1),
      new VariantDataset(mdata4, rdd2),
      new VariantDataset(mdata1, rdd6))

    for (i <- vdss.indices;
         j <- vdss.indices) {
      if (i == j)
        assert(vdss(i) == vdss(j))
      else
        assert(vdss(i) != vdss(j))
    }
  }

  @Test def testReadWrite() {
    val p = forAll(VariantSampleMatrix.gen[Genotype](sc, Genotype.gen _)) { (vsm: VariantSampleMatrix[Genotype]) =>
      val f = tmpDir.createTempFile(extension = ".vds")
      vsm.write(sqlContext, f)
      val vsm2 = VariantSampleMatrix.read(sqlContext, f)
      vsm2.same(vsm)
    }

    p.check
  }

  @Test def testFilterSamples() {
    val vds = LoadVCF(sc, "src/test/resources/sample.vcf.gz")
    val vdsAsMap = vds.mapWithKeys((v, s, g) => ((v, s), g)).collectAsMap()
    val nSamples = vds.nSamples

    // FIXME ScalaCheck

    val samples = vds.sampleIds
    for (n <- 0 until 20) {
      val keep = mutable.Set.empty[String]

      // n == 0: none
      if (n == 1) {
        for (i <- 0 until nSamples)
          keep += samples(i)
      } else if (n > 1) {
        for (i <- 0 until nSamples) {
          if (Random.nextFloat() < 0.5)
            keep += samples(i)
        }
      }

      val localKeep = keep
      val filtered = vds.filterSamples((s, sa) => localKeep(s))

      val filteredAsMap = filtered.mapWithKeys((v, s, g) => ((v, s), g)).collectAsMap()
      filteredAsMap.foreach { case (k, g) => assert(vdsAsMap(k) == g) }

      assert(filtered.nSamples == keep.size)
      assert(filtered.sampleIds.toSet == keep)

      val sampleKeys = filtered.mapWithKeys((v, s, g) => s).distinct.collect()
      assert(sampleKeys.toSet == keep)

      val filteredOut = tmpDir.createTempFile("filtered", extension = ".vds")
      filtered.write(sqlContext, filteredOut, compress = true)

      val filtered2 = VariantSampleMatrix.read(sqlContext, filteredOut)
      assert(filtered2.same(filtered))
    }
  }

  @Test def testSkipGenotypes() {
    var s = State(sc, sqlContext)

    s = ImportVCF.run(s, Array("src/test/resources/sample2.vcf"))

    val f = tmpDir.createTempFile("sample", extension = ".vds")
    s = Write.run(s, Array("-o", f))

    s = Read.run(s, Array("--skip-genotypes", "-i", f))
    s = FilterVariantsExpr.run(s, Array("--keep", "-c", "va.info.AF[0] < 0.01"))

    assert(s.vds.nVariants == 234)
  }

  @Test def testSkipDropSame() {
    var s = State(sc, sqlContext)

    s = ImportVCF.run(s, Array("src/test/resources/sample2.vcf"))

    val f = tmpDir.createTempFile("sample", extension = ".vds")
    s = Write.run(s, Array("-o", f))

    s = Read.run(s, Array("--skip-genotypes", "-i", f))

    var s2 = Read.run(s, Array("-i", f))
    s2 = FilterSamplesAll.run(s)

    assert(s.vds.same(s2.vds))
  }
}<|MERGE_RESOLUTION|>--- conflicted
+++ resolved
@@ -34,12 +34,8 @@
         "inner" -> TStruct(
           "thing1" -> TString),
         "thing2" -> TString),
-<<<<<<< HEAD
-      TEmpty, TEmpty)
-=======
       TStruct.empty,
       TStruct.empty)
->>>>>>> 948fc620
     val mdata4 = new VariantMetadata(
       Array("S1", "S2"),
       Annotation.emptyIndexedSeq(2),
@@ -49,12 +45,8 @@
           "thing1" -> TString),
         "thing2" -> TString,
         "dummy" -> TString),
-<<<<<<< HEAD
-      TEmpty, TEmpty)
-=======
       TStruct.empty,
       TStruct.empty)
->>>>>>> 948fc620
 
     assert(mdata1 != mdata2)
     assert(mdata1 != mdata3)
