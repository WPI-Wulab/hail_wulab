package org.broadinstitute.hail.methods

import htsjdk.variant.vcf.{VCFHeaderLineCount, VCFHeaderLineType, VCFInfoHeaderLine}
import org.apache.spark.{Accumulable, SparkContext}
import org.broadinstitute.hail.Utils._
import org.broadinstitute.hail.annotations._
import org.broadinstitute.hail.expr._
import org.broadinstitute.hail.variant._
import org.broadinstitute.hail.vcf
import org.broadinstitute.hail.vcf.BufferedLineIterator

import scala.collection.JavaConversions._
import scala.collection.mutable
import scala.io.Source

object VCFReport {
  val GTPLMismatch = 1
  val ADDPMismatch = 2
  val ODMissingAD = 3
  val ADODDPPMismatch = 4
  val GQPLMismatch = 5
  val GQMissingPL = 6
  val RefNonACGTN = 7
  val Symbolic = 8

  var accumulators: List[(String, Accumulable[mutable.Map[Int, Int], Int])] = Nil

  def isVariant(id: Int): Boolean = id == RefNonACGTN || id == Symbolic

  def isGenotype(id: Int): Boolean = !isVariant(id)

  def warningMessage(id: Int, count: Int): String = {
    val desc = id match {
      case GTPLMismatch => "PL(GT) != 0"
      case ADDPMismatch => "sum(AD) > DP"
      case ODMissingAD => "OD present but AD missing"
      case ADODDPPMismatch => "DP != sum(AD) + OD"
      case GQPLMismatch => "GQ != difference of two smallest PL entries"
      case GQMissingPL => "GQ present but PL missing"
      case RefNonACGTN => "REF contains non-ACGT"
      case Symbolic => "Variant is symbolic"
    }
    s"$count ${plural(count, "time")}: $desc"
  }

  def report() {
    val sb = new StringBuilder()
    for ((file, m) <- accumulators) {
      sb.clear()

      sb.append(s"while importing:\n    $file")

      val variantWarnings = m.value.filter { case (k, v) => isVariant(k) }
      val nVariantsFiltered = variantWarnings.values.sum
      if (nVariantsFiltered > 0) {
        sb.append(s"\n  filtered $nVariantsFiltered variants:")
        variantWarnings.foreach { case (id, n) =>
          if (n > 0) {
            sb.append("\n    ")
            sb.append(warningMessage(id, n))
          }
        }
        warn(sb.result())
      }

      val genotypeWarnings = m.value.filter { case (k, v) => isGenotype(k) }
      val nGenotypesFiltered = genotypeWarnings.values.sum
      if (nGenotypesFiltered > 0) {
        sb.append(s"\n  filtered $nGenotypesFiltered genotypes:")
        genotypeWarnings.foreach { case (id, n) =>
          if (n > 0) {
            sb.append("\n    ")
            sb.append(warningMessage(id, n))
          }
        }
      }

      if (nVariantsFiltered == 0 && nGenotypesFiltered == 0) {
        sb.append("  import clean")
        info(sb.result())
      } else
        warn(sb.result())
    }
  }
}

object LoadVCF {
  def lineRef(s: String): String = {
    var i = 0
    var t = 0
    while (t < 3
      && i < s.length) {
      if (s(i) == '\t')
        t += 1
      i += 1
    }
    val start = i

    while (i < s.length
      && s(i) != '\t')
      i += 1
    val end = i

    s.substring(start, end)
  }

  def infoNumberToString(line: VCFInfoHeaderLine): String = line.getCountType match {
    case VCFHeaderLineCount.A => "A"
    case VCFHeaderLineCount.G => "G"
    case VCFHeaderLineCount.R => "R"
    case VCFHeaderLineCount.INTEGER => line.getCount.toString
    case VCFHeaderLineCount.UNBOUNDED => "."
  }

  def infoTypeToString(line: VCFInfoHeaderLine): String = line.getType match {
    case VCFHeaderLineType.Integer => "Integer"
    case VCFHeaderLineType.Flag => "Flag"
    case VCFHeaderLineType.Float => "Float"
    case VCFHeaderLineType.Character => "Character"
    case VCFHeaderLineType.String => "String"
  }

  def infoField(line: VCFInfoHeaderLine, i: Int): Field = {
    val baseType = line.getType match {
      case VCFHeaderLineType.Integer => TInt
      case VCFHeaderLineType.Float => TDouble
      case VCFHeaderLineType.String => TString
      case VCFHeaderLineType.Character => TChar
      case VCFHeaderLineType.Flag => TBoolean
    }

    val attrs = Map("Description" -> line.getDescription,
      "Number" -> infoNumberToString(line),
      "Type" -> infoTypeToString(line))
    if (line.isFixedCount &&
      (line.getCount == 1 ||
        (line.getType == VCFHeaderLineType.Flag && line.getCount == 0)))
      Field(line.getID, baseType, i, attrs)
    else
      Field(line.getID, TArray(baseType), i, attrs)
  }

  def apply(sc: SparkContext,
    file1: String,
    files: Array[String] = null, // FIXME hack
    storeGQ: Boolean = false,
    compress: Boolean = true,
    nPartitions: Option[Int] = None,
    skipGenotypes: Boolean = false): VariantDataset = {

    val hConf = sc.hadoopConfiguration
    val headerLines = readFile(file1, hConf) { s =>
      Source.fromInputStream(s)
        .getLines()
        .takeWhile { line => line(0) == '#' }
        .toArray
    }

    val codec = new htsjdk.variant.vcf.VCFCodec()

    val header = codec.readHeader(new BufferedLineIterator(headerLines.iterator.buffered))
      .getHeaderValue
      .asInstanceOf[htsjdk.variant.vcf.VCFHeader]

    // FIXME apply descriptions when HTSJDK is fixed to expose filter descriptions
    val filters: Map[String, String] = header
      .getFilterLines
      .toList
      // (filter, description)
      .map(line => (line.getID, ""))
      .toMap

    val infoHeader = header.getInfoHeaderLines

    val infoSignature = if (infoHeader.size > 0)
      Some(TStruct(infoHeader
      .zipWithIndex
      .map { case (line, i) => infoField(line, i) }
      .toArray))
    else None


    val variantAnnotationSignatures = TStruct(
      Array(
        Some(Field("rsid", TString, 0)),
        Some(Field("qual", TDouble, 1)),
        Some(Field("filters", TSet(TString), 2, filters)),
        Some(Field("pass", TBoolean, 3)),
        infoSignature.map(sig => Field("info", sig, 4))
      ).flatten)

    val headerLine = headerLines.last
    assert(headerLine(0) == '#' && headerLine(1) != '#')

    val sampleIds: Array[String] =
      if (skipGenotypes)
        Array.empty
      else
        headerLine
          .split("\t")
          .drop(9)

    val infoSignatureBc = infoSignature.map(sig => sc.broadcast(sig))

    val headerLinesBc = sc.broadcast(headerLines)

    val files2 = if (files == null)
      Array(file1)
    else
      files

    val genotypes = sc.union(files2.map { file =>
      val reportAcc = sc.accumulable[mutable.Map[Int, Int], Int](mutable.Map.empty[Int, Int])
      VCFReport.accumulators ::=(file, reportAcc)

      sc.textFile(file, nPartitions.getOrElse(sc.defaultMinPartitions))
        .map(x => Line(x, None, file))
        .mapPartitions { lines =>
          val codec = new htsjdk.variant.vcf.VCFCodec()
          val reader = vcf.HtsjdkRecordReader(headerLinesBc.value, codec)
          lines.flatMap { l => l.transform { line =>
            val lineValue = line.value
            if (lineValue.isEmpty || lineValue(0) == '#')
              None
            else if (!lineRef(lineValue).forall(c => c == 'A' || c == 'C' || c == 'G' || c == 'T' || c == 'N')) {
              reportAcc += VCFReport.RefNonACGTN
              None
            } else {
              val vc = codec.decode(lineValue)
              if (vc.isSymbolic) {
                reportAcc += VCFReport.Symbolic
                None
<<<<<<< HEAD
              else if (!lineRef(line).forall(c => c == 'A' || c == 'C' || c == 'G' || c == 'T' || c == 'N')) {
                reportAcc += VCFReport.RefNonACGTN
                None
              } else {
                val vc = codec.decode(line)
                if (vc.isSymbolic) {
                  reportAcc += VCFReport.Symbolic
                  None
                } else
                  Some(reader.readRecord(reportAcc, vc, infoSignatureBc.map(_.value), storeGQ, skipGenotypes, compress))
              }
            } catch {
              case e: TribbleException =>
                log.error(s"${e.getMessage}\n  line: $line", e)
                throw new PropagatedTribbleException(e.getMessage)
=======
              } else
                Some(reader.readRecord(reportAcc, vc, infoSignatureBc.value, storeGQ, skipGenotypes, compress))
>>>>>>> 3f69a33b
            }
          }
          }
        }
    })

    VariantSampleMatrix(VariantMetadata(sampleIds,
      Annotation.emptyIndexedSeq(sampleIds.length),
      Annotation.empty,
      TEmpty,
      variantAnnotationSignatures,
      TEmpty), genotypes)
  }

}<|MERGE_RESOLUTION|>--- conflicted
+++ resolved
@@ -222,38 +222,20 @@
             val lineValue = line.value
             if (lineValue.isEmpty || lineValue(0) == '#')
               None
-            else if (!lineRef(lineValue).forall(c => c == 'A' || c == 'C' || c == 'G' || c == 'T' || c == 'N')) {
-              reportAcc += VCFReport.RefNonACGTN
-              None
-            } else {
-              val vc = codec.decode(lineValue)
-              if (vc.isSymbolic) {
-                reportAcc += VCFReport.Symbolic
-                None
-<<<<<<< HEAD
-              else if (!lineRef(line).forall(c => c == 'A' || c == 'C' || c == 'G' || c == 'T' || c == 'N')) {
+              else if (!lineRef(line.value).forall(c => c == 'A' || c == 'C' || c == 'G' || c == 'T' || c == 'N')) {
                 reportAcc += VCFReport.RefNonACGTN
                 None
               } else {
-                val vc = codec.decode(line)
+                val vc = codec.decode(line.value)
                 if (vc.isSymbolic) {
                   reportAcc += VCFReport.Symbolic
                   None
                 } else
                   Some(reader.readRecord(reportAcc, vc, infoSignatureBc.map(_.value), storeGQ, skipGenotypes, compress))
               }
-            } catch {
-              case e: TribbleException =>
-                log.error(s"${e.getMessage}\n  line: $line", e)
-                throw new PropagatedTribbleException(e.getMessage)
-=======
-              } else
-                Some(reader.readRecord(reportAcc, vc, infoSignatureBc.value, storeGQ, skipGenotypes, compress))
->>>>>>> 3f69a33b
             }
           }
           }
-        }
     })
 
     VariantSampleMatrix(VariantMetadata(sampleIds,
