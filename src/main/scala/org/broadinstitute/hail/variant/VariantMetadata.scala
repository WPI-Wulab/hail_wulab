package org.broadinstitute.hail.variant

import org.broadinstitute.hail.annotations._
import org.broadinstitute.hail.expr._

object VariantMetadata {

  def apply(sampleIds: Array[String]): VariantMetadata = new VariantMetadata(
    sampleIds,
    Annotation.emptyIndexedSeq(sampleIds.length),
    Annotation.empty,
    TEmpty,
    TEmpty,
    TEmpty,
    Annotation.empty,
    TEmpty)

<<<<<<< HEAD
  def apply(filters: IndexedSeq[(String, String)], sampleIds: Array[String],
    sa: IndexedSeq[Annotation], sas: Type, vas: Type): VariantMetadata = {
    new VariantMetadata(filters, sampleIds, sa, sas, vas, Annotation.empty, TEmpty)
=======
  def apply(
    sampleIds: Array[String],
    sa: IndexedSeq[Annotation],
    globalAnnotation: Annotation,
    sas: Type,
    vas: Type,
    globalSignature: Type): VariantMetadata = {
    new VariantMetadata(sampleIds, sa, globalAnnotation, sas, vas, globalSignature)
>>>>>>> f22c21a9
  }
}

case class VariantMetadata(
  sampleIds: IndexedSeq[String],
  sampleAnnotations: IndexedSeq[Annotation],
  globalAnnotation: Annotation,
  saSignature: Type,
  vaSignature: Type,
<<<<<<< HEAD
  globalAnnotation: Annotation,
=======
>>>>>>> f22c21a9
  globalSignature: Type,
  wasSplit: Boolean = false) {

  def nSamples: Int = sampleIds.length
}<|MERGE_RESOLUTION|>--- conflicted
+++ resolved
@@ -11,15 +11,8 @@
     Annotation.empty,
     TEmpty,
     TEmpty,
-    TEmpty,
-    Annotation.empty,
     TEmpty)
 
-<<<<<<< HEAD
-  def apply(filters: IndexedSeq[(String, String)], sampleIds: Array[String],
-    sa: IndexedSeq[Annotation], sas: Type, vas: Type): VariantMetadata = {
-    new VariantMetadata(filters, sampleIds, sa, sas, vas, Annotation.empty, TEmpty)
-=======
   def apply(
     sampleIds: Array[String],
     sa: IndexedSeq[Annotation],
@@ -28,7 +21,6 @@
     vas: Type,
     globalSignature: Type): VariantMetadata = {
     new VariantMetadata(sampleIds, sa, globalAnnotation, sas, vas, globalSignature)
->>>>>>> f22c21a9
   }
 }
 
@@ -38,10 +30,6 @@
   globalAnnotation: Annotation,
   saSignature: Type,
   vaSignature: Type,
-<<<<<<< HEAD
-  globalAnnotation: Annotation,
-=======
->>>>>>> f22c21a9
   globalSignature: Type,
   wasSplit: Boolean = false) {
 
