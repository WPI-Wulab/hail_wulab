--- conflicted
+++ resolved
@@ -1,8 +1,7 @@
 package org.broadinstitute.hail.driver
 
 import org.broadinstitute.hail.Utils._
-import org.broadinstitute.hail.expr
-import org.broadinstitute.hail.expr.TBoolean
+import org.broadinstitute.hail.expr._
 import org.broadinstitute.hail.methods._
 import org.broadinstitute.hail.annotations._
 import org.kohsuke.args4j.{Option => Args4jOption}
@@ -51,18 +50,12 @@
         (s: Int, sa: Annotation) => Filter.keepThis(samples.contains(s), keep)
       case c: String =>
         val symTab = Map(
-          "s" -> (0, expr.TSample),
-<<<<<<< HEAD
-          "sa" -> (1, vds.metadata.sampleAnnotationSignatures))
+          "s" -> (0, TSample),
+          "sa" -> (1, sas))
         val a = new ArrayBuffer[Any]()
         for (_ <- symTab)
           a += null
-        val f: () => Any = expr.Parser.parse(symTab, TBoolean, a, c)
-=======
-          "sa" -> (1, sas.dType))
-        val a = new Array[Any](2)
-        val f: () => Any = expr.Parser.parse(symTab, a, c)
->>>>>>> 98233508
+        val f: () => Any = Parser.parse(symTab, TBoolean, a, c)
         val sampleIdsBc = state.sc.broadcast(state.vds.sampleIds)
         (s: Int, sa: Annotation) => {
           a(0) = sampleIdsBc.value(s)
