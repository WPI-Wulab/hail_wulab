--- conflicted
+++ resolved
@@ -46,21 +46,17 @@
       "s" ->(2, TSample),
       "sa" ->(3, sas),
       "g" ->(4, TGenotype))
-<<<<<<< HEAD
 
     val ec = EvalContext(symTab)
-    val f: () => Any = Parser.parse[Any](ec, TBoolean, cond)
+    val f: () => Option[Boolean] = Parser.parse[Boolean](cond, ec, TBoolean)
 
-    val sampleIdsBc = sc.broadcast(vds.sampleIds)
-    val sampleAnnotationsBc = sc.broadcast(vds.sampleAnnotations)
-=======
-    val a = new ArrayBuffer[Any]()
-    for (_ <- symTab)
-      a += null
-    val f: () => Option[Boolean] = Parser.parse[Boolean](options.condition, symTab, a, TBoolean)
->>>>>>> f22c21a9
+    val sampleIdsBc = vds.sampleIdsBc
+    val sampleAnnotationsBc = vds.sampleAnnotationsBc
 
     val a = ec.a
+
+
+    (vds.sampleIds, vds.sampleAnnotations).zipped.map((_, _))
 
     val noCall = Genotype()
     val newVDS = vds.mapValuesWithAll(
