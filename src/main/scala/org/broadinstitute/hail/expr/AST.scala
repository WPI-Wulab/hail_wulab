--- conflicted
+++ resolved
@@ -1275,19 +1275,14 @@
 
 case class If(pos: Position, cond: AST, thenTree: AST, elseTree: AST)
   extends AST(pos, Array(cond, thenTree, elseTree)) {
-<<<<<<< HEAD
-  override def typecheckThis(typeSymTab: SymbolTable, typeSymTab2: SymbolTable, useSecond: Boolean): Type =
-    TBoolean
-=======
-  override def typecheckThis(typeSymTab: SymbolTable): Type = {
-    thenTree.typecheck(typeSymTab)
-    elseTree.typecheck(typeSymTab)
+  override def typecheckThis(typeSymTab: SymbolTable, typeSymTab2: SymbolTable, useSecond: Boolean): Type = {
+    thenTree.typecheck(typeSymTab, typeSymTab2, useSecond)
+    elseTree.typecheck(typeSymTab, typeSymTab2, useSecond)
     if (thenTree.`type` != elseTree.`type`)
       parseError(s"expected same-type `then' and `else' clause, got `${thenTree.`type`}' and `${elseTree.`type`}'")
     else
       thenTree.`type`
   }
->>>>>>> e84dcac4
 
   def eval(c: EvalContext): () => Any = {
     val f1 = cond.eval(c)
