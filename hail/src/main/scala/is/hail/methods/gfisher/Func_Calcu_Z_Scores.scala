/*
This file contains main and supportive functions for computing Z-scores from a matrix of genotypes, covariates,
and a binary response
Reference: Zhang, Hong, and Zheyang Wu. "The generalized Fisher's combination and accurate p‐value
           calculation under dependence." Biometrics 79.2 (2023): 1159-1172.
Creators: Kylie Hoar
Last update (latest update first):
  KHoar 2025-01-16: sample format for future edits
*/

package is.hail.methods.gfisher

import breeze.linalg.{DenseMatrix => BDM, DenseVector => BDV, _}
<<<<<<< HEAD
import breeze.numerics._
import breeze.stats._
import breeze.optimize.{DiffFunction, minimize}
import is.hail.stats.LogisticRegressionModel
import net.sourceforge.jdistlib.Normal

=======
import breeze.numerics.sqrt
// import breeze.stats._
import is.hail.methods.gfisher.OptimalWeights.{getGHG_Binary, getGHG_Continuous}
>>>>>>> b2561554
object FuncCalcuZScores {

  // For this function, I created my own logistic regression function because Scala's existing logistic regression models uses the Newton-Raphson method (Fisher scoring), which is different from the simple gradient descent necessary in this function
  // Newton-Raphson method converges more quickly to an accurate solution, while gradient descent will take longer to converge and will stop at a point not as optimal as Newton-Raphson
  // Gradient descent is also more optimal for larger datasets, because calculating the Hessian matrix (2nd derivative of the loss) is computationally expensive/unavailable

  /*
  Helper functions
  */


  /**
   * Calculate the Z score by the marginal t statistics for Y vs. each column of G and X
   * @param g Extracted column (BDV) of genotype matrix
   * @param X Input feature matrix (rows: observations, cols: features) with first column of ones for intercept
   * @param Y Target vector (binary labels: 0 or 1).
   */
  def contZScore (g: BDV[Double], X: BDM[Double], Y: BDV[Double]): Double = {
    // Combine column of g with X
    val XwithG = BDM.horzcat(X, g.toDenseMatrix.t)
    val (beta, se, _) = stdErrLinearRegression(XwithG, Y)
    // Z-score for g
    val tStatistic = beta(-1) / se(-1)
    tStatistic
  }

  def saddleProb(q: Double, mu: BDV[Double], g: BDV[Double]): Double = {
    // Compute variance (inner product of g * g)
    val sigmaSq = g dot g

    // Ensure sigmaSq is positive to avoid division errors
    if (sigmaSq <= 0) {
        throw new IllegalArgumentException("Variance must be positive")
    }

    // Compute adjusted mean
    val muAdj = mu dot g

    // Compute standardized test statistic
    val z = (q - muAdj) / math.sqrt(sigmaSq)

    // Compute p-value using jdistlib Normal CDF
    val pValue = 2.0 * (1.0 - Normal.cumulative(Math.abs(z), 0.0, 1.0, false, false))

    pValue
  }


  /*
  Main function
  */

  /**
   * Get the standardized marginal score statistics
   * @param G A matrix of genotype (# of individuals x # of SNPs)
   * @param X A matrix of covariates, default is 1
   * @param Y A single column of response variable; it has to be 0/1 for binary trait
   * @param trait_lm indicator of "binary" (logistic regression) or "continuous" (linear regression).
   * @param use_lm_t whether to use the lm() function to get the t statistics as the Z-scores for continuous trait
   * @return Zscores A vector of Z scores of the marginal score statistics for each SNP.
   * @return scores A vector of the marginal score statistics for each SNP
   * @return M_Z the correlation matrix of Z scores when effects are fixed (including H0) given X and G fixed.
   * @return M_s the covariance matrix of the score statistics when effects are fixed (including H0) given X and G fixed.
   * @return s0 the estimated dispersion parameter. Binary trait: s0=1. Continuous trait: residual SD under the null model.
   */
  def getZMargScore(
      G: BDM[Double],
      X: BDM[Double],
      Y: BDV[Double],
      binary: Boolean = false,
      use_lm_t: Boolean = false
  ): Map[String, Any] = {

    if (binary) {
      val (ghg, _, resids) = getGHG_Binary(G, X, Y)

      val score = G.t * resids
      val Zscore = score /:/ sqrt(diag(ghg))

      return Map(
        "Zscores" -> Zscore,
        "scores" -> score,
        "M_Z" -> cov2cor(ghg),
        "M_s" -> ghg,
        // s0 = 1 for binary trait
        "s0" -> 1.0
      )
    }

    else {
      val XWithIntercept = BDM.horzcat(BDM.ones[Double](X.rows, 1), X)
      val (ghg, s0, resids) = getGHG_Continuous(G, X, Y)
      // Compute residuals
      val score = G.t * resids / s0

      val Zscore: BDV[Double] = if (use_lm_t) {
          BDV((0 until G.cols).map { j => contZScore(G(::, j), XWithIntercept, Y) }.toArray)
      } else {
          // Z scores based on the score statistics
          score /:/ sqrt(diag(ghg))
      }

      return Map(
        "Zscores" -> Zscore,
        "scores" -> score,
        "M_Z" -> cov2cor(ghg),
        "M_s" -> ghg,
        "s0" -> s0
      )
    }
  }

  def getZ_marg_score_binary_SPA (
      G: BDM[Double],
      X: BDM[Double],
      Y: BDV[Double]
  ): Map[String, Any] = {
    // Logistic regression model
    val X1 = BDM.horzcat(BDM.ones[Double](X.rows, 1), X)
    val Y0 = log_reg_predict(X, Y)

    // Calculate XVX inverse
    val sqrtY0 = sqrt(Y0 *:* (1.0 - Y0))
    val XV = ((X1(::, *) * sqrtY0).t).t
    val XVX = X1.t * XV
    val XVX_inv = inv(XVX)

    // Compute XXVX_inv and Gscale
    val XXVX_inv = X1 * XVX_inv
    val Gscale = G - (XXVX_inv.t * (XV * G.t)).t

    // Compute score
    val score = Gscale.t * Y

    // Compute p-values (using a placeholder function)
    val pval_spa = BDV((0 until score.size).map { x =>
      saddleProb(score(x), Y0, Gscale(::, x))
    }.toArray)

    // Compute Z-scores
    val Zscores_spa = BDV(pval_spa.map(p => Normal.quantile(1.0 - p / 2.0, 0.0, 1.0, false, false)).toArray) *:* signum(score)

    // Compute GHG and M
    val Xtilde = ((X(::, *) * sqrtY0).t).t    
    val Hhalf = Xtilde * cholesky(inv(Xtilde.t * Xtilde)).t
    val Gtilde = ((G(::, *) * sqrtY0).t).t
    val GHhalf = Gtilde.t * Hhalf
    val GHG = (Gtilde.t * Gtilde) - (GHhalf * GHhalf.t)
    val M = cov2cor(GHG)

    // Dispersion parameter
    val s0 = 1.0

    Map(
      "Zscores" -> Zscores_spa,
      "M" -> M,
      "GHG" -> GHG,
      "s0" -> s0
    )
  }

  def runTests(): Unit = {
    println("Running inline tests...")

    val G = BDM(
      (1.0, 0.0, 0.0),
      (0.0, 1.0, 1.0),
      (1.0, 1.0, 0.0),
      (0.0, 0.0, 1.0),
      (1.0, 0.0, 1.0),
      (0.0, 1.0, 0.0),
      (1.0, 1.0, 0.0),
      (0.0, 0.0, 1.0),
      (1.0, 0.0, 1.0),
      (0.0, 1.0, 1.0),
      (1.0, 1.0, 0.0),
      (0.0, 0.0, 1.0),
      (1.0, 0.0, 1.0),
      (0.0, 1.0, 0.0),
      (1.0, 1.0, 1.0),
      (0.0, 0.0, 0.0),
      (1.0, 0.0, 1.0),
      (0.0, 1.0, 1.0),
      (1.0, 1.0, 0.0),
      (0.0, 0.0, 1.0),
      (1.0, 0.0, 1.0),
      (0.0, 1.0, 1.0),
      (1.0, 1.0, 0.0),
      (0.0, 0.0, 1.0),
      (1.0, 0.0, 1.0),
      (0.0, 1.0, 0.0),
      (1.0, 1.0, 1.0),
      (0.0, 0.0, 0.0),
      (1.0, 0.0, 1.0),
      (0.0, 1.0, 1.0)
    )

    val X = BDM(
        (3.879049, 5.792453),
        (4.539645, 4.679680),
        (8.117417, 8.848960),
        (5.141017, 7.326775),
        (5.258575, 7.272450),
        (8.430130, 8.592345),
        (5.921832, 7.068752),
        (2.469878, 4.111115),
        (3.626294, 4.201222),
        (4.108676, 4.293396),
        (7.448164, 5.334668),
        (5.719628, 5.443979),
        (5.801543, 3.369979),
        (5.221365, 9.948595),
        (3.888318, 7.360083),
        (8.573826, 5.040696),
        (5.995701, 5.192081),
        (1.066766, 2.600072),
        (6.402712, 7.761286),
        (4.054417, 4.860470),
        (2.864353, 4.938813),
        (4.564050, 5.224932),
        (2.947991, 4.388255),
        (3.542218, 7.508313),
        (3.749921, 4.423419),
        (1.626613, 6.846248),
        (6.675574, 3.240281),
        (5.306746, 6.822601),
        (2.723726, 4.609572),
        (7.507630, 7.185698)
    )

    val Y = BDV(0.0, 1.0, 1.0, 1.0, 1.0, 0.0, 1.0, 1.0, 1.0, 1.0, 1.0, 0.0, 1.0, 0.0, 0.0, 1.0, 1.0, 1.0, 0.0, 1.0, 0.0, 1.0, 1.0, 0.0, 0.0, 0.0, 1.0, 1.0, 0.0, 1.0)

    val result = FuncCalcuZScores.getZ_marg_score_binary_SPA(G, X, Y)

    println("getZMargScore_SPA result:")
    println(result)
  }
}

// Run tests when the file is executed
object Main extends App {
    is.hail.methods.gfisher.FuncCalcuZScores.runTests()
}<|MERGE_RESOLUTION|>--- conflicted
+++ resolved
@@ -11,18 +11,12 @@
 package is.hail.methods.gfisher
 
 import breeze.linalg.{DenseMatrix => BDM, DenseVector => BDV, _}
-<<<<<<< HEAD
 import breeze.numerics._
 import breeze.stats._
 import breeze.optimize.{DiffFunction, minimize}
 import is.hail.stats.LogisticRegressionModel
 import net.sourceforge.jdistlib.Normal
 
-=======
-import breeze.numerics.sqrt
-// import breeze.stats._
-import is.hail.methods.gfisher.OptimalWeights.{getGHG_Binary, getGHG_Continuous}
->>>>>>> b2561554
 object FuncCalcuZScores {
 
   // For this function, I created my own logistic regression function because Scala's existing logistic regression models uses the Newton-Raphson method (Fisher scoring), which is different from the simple gradient descent necessary in this function
