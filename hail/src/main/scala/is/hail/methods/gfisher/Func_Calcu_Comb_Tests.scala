--- conflicted
+++ resolved
@@ -2,11 +2,7 @@
 
 import breeze.linalg.{DenseMatrix => BDM, DenseVector => BDV, _}
 import net.sourceforge.jdistlib.{Normal, ChiSquare, Cauchy}
-<<<<<<< HEAD
-=======
 import breeze.stats.distributions.Gaussian
-import breeze.stats.mean
->>>>>>> b2561554
 import breeze.numerics._
 import scala.math.Pi
 
@@ -181,100 +177,6 @@
       (Double.NaN, Double.NaN)
     }
 
-<<<<<<< HEAD
-    def BSF_test(
-        Zscores: BDV[Double], 
-        M: BDM[Double], 
-        Bstar: BDV[Double], 
-        PI: BDV[Double], 
-        additionalParams: Any*
-    ): Map[String, BDM[Double]] = {
-
-        val wtsEqu = BDM.ones[Double](1, M.cols) // Equal weights as row vector
-
-        // Burden Test
-        val gBurden: Double => Double = x => x
-        val statDFBurden = Double.PositiveInfinity
-        val wtsOptBurden = OptimalWeights.optimalWeightsM(gBurden, Bstar, PI, M, true, true)
-        val WT_opt_burden = BDM.vertcat(wtsOptBurden, wtsEqu)
-        val DF_opt_burden = BDM.fill(WT_opt_burden.rows, 1)(statDFBurden)
-
-        // SKAT Test
-        val gSKAT: Double => Double = x => x * x
-        val statDFSKAT = 1.0
-        val wtsOptSKAT = OptimalWeights.optimalWeightsM(gSKAT, Bstar, PI, M, false, true)
-        val WT_opt_skat = BDM.vertcat(wtsOptSKAT, wtsEqu)
-        val DF_opt_skat = BDM.fill(WT_opt_skat.rows, 1)(statDFSKAT)
-
-        // Fisher Test
-        val gFisher: Double => Double = x => g_GFisher_two(x, 2)
-        val statDFFisher = 2.0
-        val wtsOptFisher = OptimalWeights.optimalWeightsM(gFisher, Bstar, PI, M, false, true)
-        val WT_opt_fisher = BDM.vertcat(wtsOptFisher, wtsEqu)
-        val DF_opt_fisher = BDM.fill(WT_opt_fisher.rows, 1)(statDFFisher)
-
-        // Combine everything
-        val WT_opt = BDM.vertcat(WT_opt_skat, WT_opt_burden, WT_opt_fisher)
-        val DF_opt = BDM.vertcat(DF_opt_skat, DF_opt_burden, DF_opt_fisher)
-
-        // Compute the statistics
-        val omniOpt = omni_SgZ_test(Zscores, DF_opt, WT_opt, M)
-
-        // Ensure omniOpt Map values are properly typed
-        val omniStat = omniOpt("STAT").asInstanceOf[BDM[Double]]
-        val omniPval = omniOpt("PVAL").asInstanceOf[BDM[Double]]
-
-        // Return properly typed result
-        Map("STAT" -> omniStat, "PVAL" -> omniPval)
-    }
-
-    def BSF_test_byP (
-        Pvalues: BDV[Double],
-        Zsigns: BDV[Double], 
-        M: BDM[Double], 
-        Bstar: BDV[Double], 
-        PI: BDV[Double]
-    ): Map[String, BDM[Double]] = {
-        val Zscores = Pvalues.map(p => Normal.quantile(1.0 - (p / 2.0), 0.0, 1.0, false, false)) *:* Zsigns
-        BSF_test(Zscores, M, Bstar, PI)
-    }
-
-    def BSF_cctP_test (
-        Pvalues: BDV[Double],
-        Zscores: BDV[Double], 
-        M: BDM[Double], 
-        Bstar: BDV[Double], 
-        PI: BDV[Double]
-    ): Map[String, BDM[Double]] = {
-        val bsf = BSF_test(Zscores, M, Bstar, PI)
-
-        val cct = cctTest(Pvalues)
-        val cctStat = cct("cct").asInstanceOf[Double]
-        val cctP = cct("pval_cct").asInstanceOf[Double]
-
-        // Extract STAT and PVAL matrices from the map
-        val STAT = bsf("STAT").asInstanceOf[BDM[Double]]
-        val PVAL = bsf("PVAL").asInstanceOf[BDM[Double]]
-
-        val PVAL_Vec = PVAL.toDenseVector
-
-        val newPVAL = BDV.vertcat(PVAL_Vec(0 until PVAL.size - 1), BDV(cctP))
-        val bsf_cctP = cctTest(newPVAL)
-
-        val bsf_cctP_stat = bsf_cctP("cct").asInstanceOf[Double]
-        val bsf_cctP_pval = bsf_cctP("pval_cct").asInstanceOf[Double]
-
-        val cctStatMat = BDM.fill(1, 1)(cctStat)
-        val bsf_cctP_statMat = BDM.fill(1, 1)(bsf_cctP_stat)
-        val cctPMat = BDM.fill(1, 1)(cctP)
-        val bsf_cctP_pvalMat = BDM.fill(1, 1)(bsf_cctP_pval)
-
-        val result_stat = BDM.vertcat(STAT, cctStatMat, bsf_cctP_statMat)
-        val result_pval = BDM.vertcat(PVAL.asInstanceOf[BDM[Double]], cctPMat, bsf_cctP_pvalMat)
-
-        Map("STAT" -> result_stat, "PVAL" -> result_pval)
-    }
-=======
     // Combine results into a Map
     Map(
     "STAT" -> BDM.vertcat(multiTests("STAT").asInstanceOf[BDM[Double]], BDM(cct.asInstanceOf[Double])),
@@ -326,8 +228,7 @@
     val omniStat = omniOpt("STAT").asInstanceOf[BDM[Double]]
     val omniPval = omniOpt("PVAL").asInstanceOf[BDM[Double]]
 
-    // Return properly typed result
-    Map("STAT" -> omniStat, "PVAL" -> omniPval)
-  }
->>>>>>> b2561554
+        // Return properly typed result
+        Map("STAT" -> omniStat, "PVAL" -> omniPval)
+    }
 }