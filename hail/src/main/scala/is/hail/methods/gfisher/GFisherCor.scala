--- conflicted
+++ resolved
@@ -35,9 +35,6 @@
       COV(i, j) = COV(j, i)
     }
     cov2cor(COV)
-<<<<<<< HEAD
-=======
 
->>>>>>> 2b5fc64f
     }
 }