--- conflicted
+++ resolved
@@ -12,8 +12,6 @@
 package object gfisher {
 
   /**
-<<<<<<< HEAD
-=======
     * GFisher transformation function 'g' for two sided p-values
     *
     * @param x
@@ -95,7 +93,6 @@
   }
 
   /**
->>>>>>> 20e7274e
     * Code to convert a covariance matrix to a correlation matrix. Should mimic R's function.
     *
     * @param X
@@ -114,8 +111,6 @@
     val aX = abs(X)
     return max(sum(aX(*, ::)))
   }
-
-
 
   /**
     * Code that copies R's code for getting the nearest positive definite matrix to an approximate one
